--- conflicted
+++ resolved
@@ -8,10 +8,7 @@
   align-items: center;
 
   background: #323232;
-<<<<<<< HEAD
-=======
   background-color: rgba(255, 255, 255, .05);
->>>>>>> abab4875
   box-sizing: border-box;
   padding: 24px 20px;
 }
